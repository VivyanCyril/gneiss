--- conflicted
+++ resolved
@@ -15,14 +15,7 @@
 from ._regression import (_intersect_of_table_metadata_tree,
                           _to_balances)
 import statsmodels.formula.api as smf
-<<<<<<< HEAD
-from scipy.spatial.distance import euclidean
-from decimal import Decimal
 from statsmodels.iolib.summary2 import Summary
-from collections import OrderedDict
-=======
-from statsmodels.iolib.summary2 import Summary
->>>>>>> a3444b5a
 
 
 # TODO: Register as qiime 2 method
@@ -261,21 +254,12 @@
                 return x
 
         scores = scores.apply(_format)
-<<<<<<< HEAD
-        # TODO: Will want to add results for Aitchison norm
-        # cnorms = pd.DataFrame({c: euclidean(0, _c[c].values)
-        #                        for c in _c.columns}, index=['A-Norm']).T
-        # cnorms = cnorms.apply(_format)
-
-        self.params = _c
-=======
         # TODO: Add sort measure of effect size for slopes.
         # Not sure if euclidean norm is the most appropriate.
         # See https://github.com/biocore/gneiss/issues/27
         # cnorms = pd.DataFrame({c: euclidean(0, _c[c].values)
         #                        for c in _c.columns}, index=['A-Norm']).T
         # cnorms = cnorms.apply(_format)
->>>>>>> a3444b5a
         # TODO: Will want results from Hotelling t-test
         _r2 = self.r2
 
@@ -285,25 +269,11 @@
         self.nobs = self.balances.shape[0]
         self.model = None
 
-<<<<<<< HEAD
-        _r2 = self.r2
-=======
->>>>>>> a3444b5a
         # Start filling in summary information
         smry = Summary()
         # Top results
         info = OrderedDict()
         info["No. Observations"] = self.balances.shape[0]
-<<<<<<< HEAD
-        info["Model:"] = "Simplical OLS"
-        info["Rsquared"] = "%#8.3f" % self.r2
-        smry.add_dict(info)
-
-        smry.add_title("Simplical Ordinary Linear Regression Results")
-        # TODO
-        # smry.add_df(cnorms, align='r')
-        smry.add_df(scores, align='r')
-=======
         info["Model:"] = "Simplical Ordinary Least Squares"
         info["Rsquared: "] = _r2
 
@@ -311,7 +281,6 @@
         smry.add_dict(info)
         smry.add_title("Simplical Ordinary Linear Regression Results")
         smry.add_df(scores, align='l')
->>>>>>> a3444b5a
 
         return smry
 
