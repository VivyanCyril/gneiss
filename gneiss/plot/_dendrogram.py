# ----------------------------------------------------------------------------
# Copyright (c) 2016--, gneiss development team.
#
# Distributed under the terms of the GPLv3 License.
#
# The full license is in the file COPYING.txt, distributed with this software.
# ----------------------------------------------------------------------------
<<<<<<< HEAD

"""Drawing trees.

Draws horizontal trees where the vertical spacing between taxa is
constant.  Since dy is fixed dendrograms can be either:
 - square:     dx = distance
 - not square: dx = max(0, sqrt(distance**2 - dy**2))

Also draws basic unrooted trees.

For drawing trees use either:
 - UnrootedDendrogram

Note: This is directly ported from pycogent.
"""

# Future:
#  - font styles
#  - orientation switch
# Layout gets more complicated for rooted tree styles if dy is allowed to vary,
# and constant-y is suitable for placing alongside a sequence alignment anyway.
import abc
from collections import namedtuple
=======
from skbio import TreeNode
>>>>>>> 18fc891d
import pandas as pd
import numpy
from skbio import TreeNode


def _sign(x):
    """Returns True if x is positive, False otherwise."""
    return x and x/abs(x)


class Dendrogram(TreeNode):
    """ Stores data to be plotted as a dendrogram.

    A `Dendrogram` object is represents a tree in addition to the
    key information required to create a tree layout prior to
    visualization.  No layouts are specified within this class,
    since this serves as a super class for different tree layouts.

    Parameters
    ----------
    use_lengths: bool
        Specifies if the branch lengths should be included in the
        resulting visualization (default True).

    Attributes
    ----------
    length
    """
    aspect_distorts_lengths = True

    def __init__(self, use_lengths=True, **kwargs):
        """ Constructs a Dendrogram object for visualization.

        """
        super().__init__(**kwargs)
        self.use_lengths_default = use_lengths

    def _cache_ntips(self):
        for n in self.postorder():
            if n.is_tip():
                n.leafcount = 1
            else:
                n.leafcount = sum(c.leafcount for c in n.children)

    def update_geometry(self, use_lengths, depth=None):
        """Calculate tree node attributes such as height and depth.
        Despite the name this first pass is ignorant of issues like
        scale and orientation"""
        if self.length is None or not use_lengths:
            if depth is None:
                self.length = 0
            else:
                self.length = 1
        else:
            self.length = self.length

        self.depth = (depth or 0) + self.length

        children = self.children
        if children:
            for c in children:
                c.update_geometry(use_lengths, self.depth)
            self.height = max([c.height for c in children]) + self.length
            self.leafcount  = sum([c.leafcount for c in children])

        else:
            self.height = self.length
            self.leafcount = self.edgecount = 1

    def coords(self, height, width):
        """ Returns coordinates of nodes to be rendered in plot.

        Parameters
        ----------
        height : int
            The height of the canvas.
        width : int
            The width of the canvas.

        Returns
        -------
        pd.DataFrame
            index : str
                Name of node.
            x : float
                x-coordinate of node.
            y : float
                y-coordinate of node.
            child(i) : str
                Name of ith child node in that specific node.
                in the tree.
            is_tip : str
                Specifies if the node is a tip in the treee.
        """
        self.rescale(width, height)
        result = {}
        for node in self.postorder():
            children = {'child%d' % i: n.name
                        for i, n in enumerate(node.children)}
            coords = {'x': node.x2, 'y': node.y2}
            is_tip = {'is_tip': node.is_tip()}
            result[node.name] = {**coords, **children, **is_tip}
        result = pd.DataFrame(result).T

        # reorder so that x and y are first
        cols = ['x', 'y'] + sorted(list(set(result.columns) - set(['x', 'y'])))
        return result.loc[:, cols]

    @abc.abstractmethod
    def rescale(self, width, height):
        pass


class UnrootedDendrogram(Dendrogram):
    """ Stores data to be plotted as an unrooted dendrogram.

    A `UnrootedDendrogram` object is represents a tree in addition to the
    key information required to create a radial tree layout prior to
    visualization.

    Parameters
    ----------
    use_lengths: bool
        Specifies if the branch lengths should be included in the
        resulting visualization (default True).

    Attributes
    ----------
    length
    """
    aspect_distorts_lengths = True

    def __init__(self, **kwargs):
        """ Constructs a UnrootedDendrogram object for visualization.

        Parameters
        ----------
        use_lengths: bool
            Specifies if the branch lengths should be included in the
            resulting visualization (default True).
        """
        super().__init__(**kwargs)

    @classmethod
    def from_tree(cls, tree, use_lengths=True):
        """ Creates an UnrootedDendrogram object from a skbio tree.

        Parameters
        ----------
        tree : skbio.TreeNode
            Input skbio tree

        Returns
        -------
        UnrootedDendrogram
        """
        for n in tree.postorder():
            n.__class__ = UnrootedDendrogram

        tree.update_geometry(use_lengths)
        return tree

    def rescale(self, width, height):
        """ Find best scaling factor for fitting the tree in the dimensions
        specified by width and height.

        This method will find the best orientation and scaling possible
        to fit the tree within the dimensions specified by width and height.

        Parameters
        ----------
        width : float
            width of the canvas
        height : float
            height of the canvas

        Returns
        -------
        best_scaling : float
            largest scaling factor in which the tree can fit in the canvas.

        Notes
        -----
        """
<<<<<<< HEAD

        angle = 2*numpy.pi / self.leafcount
=======
        angle = (2 * numpy.pi) / self._n_tips
>>>>>>> 18fc891d
        # this loop is a horrible brute force hack
        # there are better (but complex) ways to find
        # the best rotation of the tree to fit the display.
        best_scale = 0
        for i in range(60):
            direction = i / 60.0 * numpy.pi
            # TODO:
            # This function has a little bit of recursion.  This will
            # need to be refactored to remove the recursion.

            points = self.update_coordinates(1.0, 0, 0, direction, angle)
            xs, ys = zip(*points)
            # double check that the tree fits within the margins
            scale = min(float(width) / (max(xs) - min(xs)),
                        float(height) / (max(ys) - min(ys)))
            # TODO: This margin seems a bit arbituary.
            # will need to investigate.
            scale *= 0.95  # extra margin for labels
            if scale > best_scale:
                best_scale = scale
                mid_x = width / 2 - ((max(xs) + min(xs)) / 2) * scale
                mid_y = height / 2 - ((max(ys) + min(ys)) / 2) * scale
                best_args = (scale, mid_x, mid_y, direction, angle)

        self.update_coordinates(*best_args)
        return best_scale

    def update_coordinates(self, s, x1, y1, a, da):
        """ Update x, y coordinates of tree nodes in canvas.

        `update_coordinates` will recursively updating the
        plotting parameters for all of the nodes within the tree.
        This can be applied when the tree becomes modified (i.e. pruning
        or collapsing) and the resulting coordinates need to be modified
        to reflect the changes to the tree structure.

        Parameters
        ----------
        s : float
            scaling
        x1 : float
            x midpoint
        y1 : float
            y midpoint
        a : float
            angle (degrees)
        da : float
            angle resolution (degrees)

        Returns
        -------
        points : list of tuple
            2D coordinates of all of the nodes.

        Notes
        -----
        This function has a little bit of recursion.  This will
        need to be refactored to remove the recursion.
        """
        # Constant angle algorithm.  Should add maximum daylight step.
        x2 = x1 + self.length * s * numpy.sin(a)
        y2 = y1 + self.length * s * numpy.cos(a)
        (self.x1, self.y1, self.x2, self.y2, self.angle) = (x1, y1, x2, y2, a)
        # TODO: Add functionality that allows for collapsing of nodes
        a = a - self.leafcount * da / 2
        if self.is_tip():
            points = [(x2, y2)]
        else:
            points = []
            # TODO:
            # This function has a little bit of recursion.  This will
            # need to be refactored to remove the recursion.
            for child in self.children:
<<<<<<< HEAD
                ca = child.leafcount * da
=======
                # calculate the arc that covers the subtree.
                ca = child._n_tips * da
>>>>>>> 18fc891d
                points += child.update_coordinates(s, x2, y2, a+ca/2, da)
                a += ca
        return points


Dimensions = namedtuple('Dimensions', ['x', 'y', 'height'], verbose=False)

class RootedDendrogram(Dendrogram):
    """RootedDendrogram subclasses provide ycoords and xcoords, which examine
    attributes of a node (its length, coodinates of its children) and return
    a tuple for start/end of the line representing the edge."""

    def width_required(self):
        return self.leafcount

    @abc.abstractmethod
    def xcoords(self, scale, x1):
        pass

    @abc.abstractmethod
    def ycoords(self, scale, y1):
        pass

    def rescale(self, width, height):
        """ Update x, y coordinates of tree nodes in canvas.

        Parameters
        ----------
        scale : Dimensions
            Scaled dimensions of the tree
        x1 : int
            X-coordinate of parent
        """
        xscale = width / self.height
        yscale = height / self.width_required()
        scale = Dimensions(xscale, yscale, self.height)

        # y coords done postorder, x preorder, y first.
        # so it has to be done in 2 passes.
        self.update_y_coordinates(scale)
        self.update_x_coordinates(scale)
        return xscale

    def update_y_coordinates(self, scale, y1=None):
        """The second pass through the tree.  Y coordinates only
        depend on the shape of the tree and yscale.

        Parameters
        ----------
        scale : Dimensions
            Scaled dimensions of the tree
        x1 : int
            X-coordinate of parent
        """
        if y1 is None:
            y1 = self.width_required() * scale.y
        child_y = y1
        for child in self.children:
            child.update_y_coordinates(scale, child_y)
            child_y -= child.width_required() * scale.y
        (self.y1, self.y2) = self.ycoords(scale, y1)

    def update_x_coordinates(self, scale, x1=0):
        """For non 'square' styles the x coordinates will depend
        (a bit) on the y coodinates, so they should be done first.

        Parameters
        ----------
        scale : Dimensions
            Scaled dimensions of the tree
        x1 : int
            X-coordinate of parent
        """
        (self.x1, self.x2) = self.xcoords(scale, x1)
        for child in self.children:
            child.update_x_coordinates(scale, self.x2)


class SquareDendrogram(RootedDendrogram):
    aspect_distorts_lengths = False

    def ycoords(self, scale, y1):
        cys = [c.y1 for c in self.children]
        if cys:
            y2 = (cys[0]+cys[-1]) / 2.0
        else:
            y2 = y1 - 0.5 * scale.y
        return (y2, y2)

    def xcoords(self, scale, x1):
        if self.is_tip():
            return (x1, (scale.height-(self.height-self.length))*scale.x)
        else:
            # give some margins for internal nodes
            dx = scale.x * self.length * 0.95
            x2 = x1 + dx
            return (x1, x2)

    @classmethod
    def from_tree(cls, tree):
        """ Creates an SquareDendrogram object from a skbio tree.

        Parameters
        ----------
        tree : skbio.TreeNode
            Input skbio tree

        Returns
        -------
        SquareDendrogram
        """
        for n in tree.postorder(include_self=True):
            n.__class__ = SquareDendrogram
        tree.update_geometry(use_lengths=False)
        return tree


class StraightDendrogram(RootedDendrogram):
    def ycoords(self, scale, y1):
        # has a side effect of adjusting the child y1's to meet nodes' y2's
        cys = [c.y1 for c in self.children]
        if cys:
            y2 = (cys[0]+cys[-1]) / 2.0
            distances = [child.length for child in self.children]
            closest_child = self.children[distances.index(min(distances))]
            dy = closest_child.y1 - y2
            max_dy = 0.8*max(5, closest_child.length*scale.x)
            if abs(dy) > max_dy:
                # 'moved', node.Name, y2, 'to within', max_dy,
                # 'of', closest_child.Name, closest_child.y1
                y2 = closest_child.y1 - _sign(dy) * max_dy
        else:
            y2 = y1 - scale.y / 2.0
        y1 = y2
        for child in self.children:
            child.y1 = y2
        return (y1, y2)

    def xcoords(self, scale, x1):
        dx = self.length * scale.x
        dy = self.y2 - self.y1
        dx = numpy.sqrt(max(dx**2 - dy**2, 1))
        return (x1, x1 + dx)

    @classmethod
    def from_tree(cls, tree):
        """ Creates an StraightDendrogram object from a skbio tree.

        Parameters
        ----------
        tree : skbio.TreeNode
            Input skbio tree

        Returns
        -------
        StraightDendrogram
        """
        for n in tree.postorder(include_self=True):
            n.__class__ = StraightDendrogram
        tree.update_geometry(use_lengths=False)
        return tree


class ShelvedDendrogram(RootedDendrogram):
    """A dendrogram in which internal nodes also get a row to themselves
    and the tips are aligned."""

    def __init__(self, use_lengths=False, **kwargs):
        """ Constructs a ShelvedDendrogram object for visualization.

        Parameters
        ----------
        use_lengths: bool
            Specifies if the branch lengths should be included in the
            resulting visualization (default True).
        """
        super().__init__(**kwargs)
        self.use_lengths_default = use_lengths

    def width_required(self):
        # Total number of nodes in the tree.
        return len([n for n in self.levelorder(include_self=True)])

    def xcoords(self, scale, x1):
        """
        Parameters
        ----------
        scale : Dimensions
            Scaled dimensions of the tree
        x1 : int
            X-coordinate of parent

        Returns
        -------
        tuple, int
           x coordinates of parent and child nodes
        """
        return (x1, (scale.height - (self.height - self.length)) * scale.x)

    def ycoords(self, scale, y1):
        """
        Parameters
        ----------
        scale : Dimensions
            Scaled dimensions of the tree
        y1 : int
            Y-coordinate of parent
        Returns
        -------
        tuple, int
           y coordinates of parent and child nodes
        """
        cys = [c.y1 for c in self.children]
        if cys:
            y2 = cys[-1] - 1.0 * scale.y
        else:
            y2 = y1 - 0.5 * scale.y
        return (y2, y2)

    @classmethod
    def from_tree(cls, tree):
        """ Creates an ShelvedDendrogram object from a skbio tree.

        Parameters
        ----------
        tree : skbio.TreeNode
            Input skbio tree

        Returns
        -------
        ShelvedDendrogram
        """
        for n in tree.postorder(include_self=True):
            n.__class__ = ShelvedDendrogram
        tree.update_geometry(use_lengths=False)
        return tree
<|MERGE_RESOLUTION|>--- conflicted
+++ resolved
@@ -5,33 +5,7 @@
 #
 # The full license is in the file COPYING.txt, distributed with this software.
 # ----------------------------------------------------------------------------
-<<<<<<< HEAD
-
-"""Drawing trees.
-
-Draws horizontal trees where the vertical spacing between taxa is
-constant.  Since dy is fixed dendrograms can be either:
- - square:     dx = distance
- - not square: dx = max(0, sqrt(distance**2 - dy**2))
-
-Also draws basic unrooted trees.
-
-For drawing trees use either:
- - UnrootedDendrogram
-
-Note: This is directly ported from pycogent.
-"""
-
-# Future:
-#  - font styles
-#  - orientation switch
-# Layout gets more complicated for rooted tree styles if dy is allowed to vary,
-# and constant-y is suitable for placing alongside a sequence alignment anyway.
-import abc
-from collections import namedtuple
-=======
 from skbio import TreeNode
->>>>>>> 18fc891d
 import pandas as pd
 import numpy
 from skbio import TreeNode
@@ -216,12 +190,7 @@
         Notes
         -----
         """
-<<<<<<< HEAD
-
-        angle = 2*numpy.pi / self.leafcount
-=======
         angle = (2 * numpy.pi) / self._n_tips
->>>>>>> 18fc891d
         # this loop is a horrible brute force hack
         # there are better (but complex) ways to find
         # the best rotation of the tree to fit the display.
@@ -295,12 +264,8 @@
             # This function has a little bit of recursion.  This will
             # need to be refactored to remove the recursion.
             for child in self.children:
-<<<<<<< HEAD
-                ca = child.leafcount * da
-=======
                 # calculate the arc that covers the subtree.
                 ca = child._n_tips * da
->>>>>>> 18fc891d
                 points += child.update_coordinates(s, x2, y2, a+ca/2, da)
                 a += ca
         return points
