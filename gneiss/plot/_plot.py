--- conflicted
+++ resolved
@@ -18,13 +18,10 @@
 from gneiss.regression._mixedlm import LMEModel
 from gneiss.regression._type import (LinearRegression_g,
                                      LinearMixedEffects_g)
-<<<<<<< HEAD
 from q2_types.tree import Phylogeny, Rooted
 from q2_composition.plugin_setup import Composition
 from q2_types.feature_table import FeatureTable
 from qiime2.plugin import Int, MetadataCategory
-=======
->>>>>>> 563ca177
 
 try:
     from bokeh.embed import file_html
@@ -98,11 +95,7 @@
 
 
 def _deposit_results(model, output_dir):
-<<<<<<< HEAD
-    # Deposit all regression results
-=======
     """ Store all of the core regression results into a folder. """
->>>>>>> 563ca177
     pred = model.predict()
     pred.to_csv(os.path.join(output_dir, 'predicted.csv'),
                 header=True, index=True)
@@ -124,10 +117,7 @@
 
 
 def _deposit_results_html(index_f):
-<<<<<<< HEAD
-=======
     """ Create links to all of the regression results. """
->>>>>>> 563ca177
     index_f.write(('<th>Coefficients</th>\n'))
     index_f.write(('<a href="coefficients.csv">'
                    'Download as CSV</a><br>\n'))
@@ -231,9 +221,6 @@
 
 # LME summary
 def lme_summary(output_dir: str, model: LMEModel, ndim=10) -> None:
-<<<<<<< HEAD
-
-=======
     """ Summarizes the ordinary linear mixed effects model.
 
     Parameters
@@ -247,7 +234,6 @@
     ndim : int
         The number of dimensions to summarize.
     """
->>>>>>> 563ca177
     # log likelihood
     loglike = pd.Series({r.model.endog_names: r.model.loglike(r.params)
                          for r in model.results})
@@ -311,7 +297,6 @@
                  "loglikhood estimates, coefficients, "
                  "coefficient pvalues, coefficient of determination, "
                  "predicted fit and residuals")
-<<<<<<< HEAD
 )
 
 
@@ -363,6 +348,4 @@
                  "with samples sorted along a specified metadata category "
                  "and features clustered together specified by the tree."
                  "In addition, the heatmap values are clr transformed.")
-=======
->>>>>>> 563ca177
 )