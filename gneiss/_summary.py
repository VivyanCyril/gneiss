--- conflicted
+++ resolved
@@ -231,10 +231,5 @@
                                       check=False)
             return pd.DataFrame(proj_prediction,
                                 columns=self.feature_names,
-<<<<<<< HEAD
-                                index=prediction.columns).T
-
-=======
                                 index=prediction.columns)
->>>>>>> ddc3d40c
         return prediction.T