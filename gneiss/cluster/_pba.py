# ----------------------------------------------------------------------------
# Copyright (c) 2016--, gneiss development team.
#
# Distributed under the terms of the Modified BSD License.
#
# The full license is in the file COPYING.txt, distributed with this software.
# ----------------------------------------------------------------------------
from gneiss.sort import mean_niche_estimator
from gneiss.util import match
from gneiss.stats.composition import variation_matrix

from skbio import TreeNode, DistanceMatrix
from scipy.spatial.distance import euclidean
from scipy.cluster.hierarchy import linkage


def proportional_linkage(X, method='ward'):
    r"""
    Principal Balance Analysis using Hierarchical Clustering
    based on proportionality.

<<<<<<< HEAD
    The hierarchy is built based on the proportionality between
    any two pairs of features.  Specifically the proportionality between
=======
    The hierarchy is built based on the correlationity between
    any two pairs of features.  Specifically the correlation between
>>>>>>> f57018ba
    two features :math:`x` and :math:`y` is measured by

    .. math::
        p(x, y) = var (\ln \frac{x}{y})

    If :math:`p(x, y)` is very small, then :math:`x` and :math:`y`
<<<<<<< HEAD
    are said to be highly proportional. A hierarchical clustering is
    then performed using this proportionality as a distance metric.
=======
    are said to be highly correlation. A hierarchical clustering is
    then performed using this correlation as a distance metric.
>>>>>>> f57018ba

    Parameters
    ----------
    X : pd.DataFrame
        Contingency table where the samples are rows and the features
        are columns.
    method : str
        Clustering method.  (default='ward')

    Returns
    -------
    skbio.TreeNode
        Tree generated from principal balance analysis.

    References
    ----------

    .. [1] Pawlowsky-Glahn V, Egozcue JJ, and Tolosana-Delgado R.
       Principal Balances (2011).

    Examples
    --------
    >>> import pandas as pd
    >>> from gneiss.cluster import proportional_linkage
    >>> table = pd.DataFrame([[1, 1, 0, 0, 0],
    ...                       [0, 1, 1, 0, 0],
    ...                       [0, 0, 1, 1, 0],
    ...                       [0, 0, 0, 1, 1]],
    ...                      columns=['s1', 's2', 's3', 's4', 's5'],
    ...                      index=['o1', 'o2', 'o3', 'o4']).T
    >>> tree = proportional_linkage(table+0.1)

    """
    dm = variation_matrix(X)
    lm = linkage(dm.condensed_form(), method=method)
    return TreeNode.from_linkage_matrix(lm, X.columns)


def gradient_linkage(X, y, method='average'):
    r"""
    Principal Balance Analysis using Hierarchical Clustering
    on known gradient.

    The hierarchy is built based on the values of the samples
    located along a gradient.  Given a feature :math:`x`, the mean gradient
    values that :math:`x` was observed in is calculated by

    .. math::
        f(g , x) =
         \sum\limits_{i=1}^N g_i \frac{x_i}{\sum\limits_{j=1}^N x_j}

    Where :math:`N` is the number of samples, :math:`x_i` is the proportion of
    feature :math:`x` in sample :math:`i`, :math:`g_i` is the gradient value
    at sample `i`.

    The distance between two features :math:`x` and :math:`y` can be defined as

    .. math::
        d(x, y) = (f(g, x) - f(g, y))^2

    If :math:`d(x, y)` is very small, then :math:`x` and :math:`y`
    are expected to live in very similar positions across the gradient.
    A hierarchical clustering is  then performed using :math:`d(x, y)` as
    the distance metric.

    Parameters
    ----------
    X : pd.DataFrame
        Contingency table where the samples are rows and the features
        are columns.
    y : pd.Series
        Continuous vector representing some ordering of the features in X.
    method : str
        Clustering method.  (default='average')

    Returns
    -------
    skbio.TreeNode
        Tree generated from principal balance analysis.

    See Also
    --------
    mean_niche_estimator

    Examples
    --------
    >>> import pandas as pd
    >>> from gneiss.cluster import gradient_linkage
    >>> table = pd.DataFrame([[1, 1, 0, 0, 0],
    ...                       [0, 1, 1, 0, 0],
    ...                       [0, 0, 1, 1, 0],
    ...                       [0, 0, 0, 1, 1]],
    ...                      columns=['s1', 's2', 's3', 's4', 's5'],
    ...                      index=['o1', 'o2', 'o3', 'o4']).T
    >>> gradient = pd.Series([1, 2, 3, 4, 5],
    ...                      index=['s1', 's2', 's3', 's4', 's5'])
    >>> tree = gradient_linkage(table, gradient)

    """
    _X, _y = match(X, y)
    mean_X = mean_niche_estimator(_X, gradient=_y)
    dm = DistanceMatrix.from_iterable(mean_X, euclidean)
    lm = linkage(dm.condensed_form(), method)
    return TreeNode.from_linkage_matrix(lm, X.columns)<|MERGE_RESOLUTION|>--- conflicted
+++ resolved
@@ -5,8 +5,10 @@
 #
 # The full license is in the file COPYING.txt, distributed with this software.
 # ----------------------------------------------------------------------------
+import numpy as np
+import pandas as pd
 from gneiss.sort import mean_niche_estimator
-from gneiss.util import match
+from gneiss.util import match, rename_internal_nodes
 from gneiss.stats.composition import variation_matrix
 
 from skbio import TreeNode, DistanceMatrix
@@ -14,31 +16,21 @@
 from scipy.cluster.hierarchy import linkage
 
 
-def proportional_linkage(X, method='ward'):
+def correlation_linkage(X, method='ward'):
     r"""
     Principal Balance Analysis using Hierarchical Clustering
-    based on proportionality.
-
-<<<<<<< HEAD
-    The hierarchy is built based on the proportionality between
-    any two pairs of features.  Specifically the proportionality between
-=======
+    based on correlationity.
+
     The hierarchy is built based on the correlationity between
     any two pairs of features.  Specifically the correlation between
->>>>>>> f57018ba
     two features :math:`x` and :math:`y` is measured by
 
     .. math::
         p(x, y) = var (\ln \frac{x}{y})
 
     If :math:`p(x, y)` is very small, then :math:`x` and :math:`y`
-<<<<<<< HEAD
-    are said to be highly proportional. A hierarchical clustering is
-    then performed using this proportionality as a distance metric.
-=======
     are said to be highly correlation. A hierarchical clustering is
     then performed using this correlation as a distance metric.
->>>>>>> f57018ba
 
     Parameters
     ----------
@@ -62,19 +54,63 @@
     Examples
     --------
     >>> import pandas as pd
-    >>> from gneiss.cluster import proportional_linkage
+    >>> from gneiss.cluster import correlation_linkage
     >>> table = pd.DataFrame([[1, 1, 0, 0, 0],
     ...                       [0, 1, 1, 0, 0],
     ...                       [0, 0, 1, 1, 0],
     ...                       [0, 0, 0, 1, 1]],
     ...                      columns=['s1', 's2', 's3', 's4', 's5'],
     ...                      index=['o1', 'o2', 'o3', 'o4']).T
-    >>> tree = proportional_linkage(table+0.1)
+    >>> tree = correlation_linkage(table+0.1)
 
     """
     dm = variation_matrix(X)
     lm = linkage(dm.condensed_form(), method=method)
-    return TreeNode.from_linkage_matrix(lm, X.columns)
+    t = TreeNode.from_linkage_matrix(lm, X.columns)
+    t = rename_internal_nodes(t)
+    return t
+
+
+def rank_linkage(r, method='average'):
+    r""" Principal Balance Analysis using Hierchical Clustering on
+    feature ranks.
+
+    The hierarchy is built based on the rank values of the features given
+    an input vector `r` of ranks. The distance between two features :math:`x`
+    and :math:`y` can be defined as
+
+    .. math::
+       d(x, y) = (r(x) - r(y))^2
+
+    Where :math:`r(x)` is the rank of the features.  Hierarchical clustering is
+    then performed using :math:`d(x, y)` as the distance metric.
+
+    Parameters
+    ----------
+    r : pd.Series
+        Continuous vector representing some ordering of the features in X.
+    method : str
+        Clustering method.  (default='average')
+
+    Returns
+    -------
+    skbio.TreeNode
+        Tree generated from principal balance analysis.
+
+    Examples
+    --------
+    >>> import pandas as pd
+    >>> from gneiss.cluster import rank_linkage
+    >>> ranks = pd.Series([1, 2, 4, 5],
+    ...                   index=['o1', 'o2', 'o3', 'o4'])
+    >>> tree = rank_linkage(ranks)
+
+    """
+    dm = DistanceMatrix.from_iterable(r, euclidean)
+    lm = linkage(dm.condensed_form(), method)
+    t = TreeNode.from_linkage_matrix(lm, r.index)
+    t = rename_internal_nodes(t)
+    return t
 
 
 def gradient_linkage(X, y, method='average'):
@@ -101,7 +137,7 @@
 
     If :math:`d(x, y)` is very small, then :math:`x` and :math:`y`
     are expected to live in very similar positions across the gradient.
-    A hierarchical clustering is  then performed using :math:`d(x, y)` as
+    A hierarchical clustering is then performed using :math:`d(x, y)` as
     the distance metric.
 
     Parameters
@@ -110,7 +146,7 @@
         Contingency table where the samples are rows and the features
         are columns.
     y : pd.Series
-        Continuous vector representing some ordering of the features in X.
+        Continuous vector representing some ordering of the samples in X.
     method : str
         Clustering method.  (default='average')
 
@@ -140,6 +176,34 @@
     """
     _X, _y = match(X, y)
     mean_X = mean_niche_estimator(_X, gradient=_y)
-    dm = DistanceMatrix.from_iterable(mean_X, euclidean)
-    lm = linkage(dm.condensed_form(), method)
-    return TreeNode.from_linkage_matrix(lm, X.columns)+    t = rank_linkage(mean_X)
+    return t
+
+
+def random_linkage(n):
+    """ Generates a tree with random topology.
+
+    Parameters
+    ----------
+    n : int
+        Number of nodes in the tree
+
+    Returns
+    -------
+    skbio.TreeNode
+        Random tree
+
+    Examples
+    --------
+    >>> from gneiss.cluster import random_linkage
+    >>> tree = random_linkage(10)
+
+
+    Notes
+    -----
+    The nodes will be labeled from 0 to n.
+    """
+    index = np.arange(n).astype(np.str)
+    x = pd.Series(np.random.rand(n), index=index)
+    t = rank_linkage(x)
+    return t